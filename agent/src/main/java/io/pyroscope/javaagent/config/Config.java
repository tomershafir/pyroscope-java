package io.pyroscope.javaagent.config;

import com.squareup.moshi.JsonAdapter;
import com.squareup.moshi.Moshi;
import com.squareup.moshi.Types;
import io.pyroscope.http.Format;
import io.pyroscope.javaagent.EventType;
import io.pyroscope.javaagent.api.ConfigurationProvider;
import io.pyroscope.javaagent.api.Logger;
import io.pyroscope.javaagent.impl.DefaultConfigurationProvider;
import io.pyroscope.javaagent.impl.DefaultLogger;
import org.jetbrains.annotations.NotNull;

import java.lang.reflect.Type;
import java.nio.ByteBuffer;
import java.time.Duration;
import java.util.*;
import java.util.zip.Deflater;

/**
 * Config allows to tweak parameters of existing pyroscope components at start time
 * through pyroscope.properties file or System.getevn - see io.pyroscope.javaagent.impl.DefaultConfigurationProvider
 */
public final class Config {
    private static final String PYROSCOPE_APPLICATION_NAME_CONFIG = "PYROSCOPE_APPLICATION_NAME";
    private static final String PYROSCOPE_PROFILING_INTERVAL_CONFIG = "PYROSCOPE_PROFILING_INTERVAL";
    private static final String PYROSCOPE_PROFILER_EVENT_CONFIG = "PYROSCOPE_PROFILER_EVENT";
    private static final String PYROSCOPE_PROFILER_ALLOC_CONFIG = "PYROSCOPE_PROFILER_ALLOC";
    private static final String PYROSCOPE_PROFILER_LOCK_CONFIG = "PYROSCOPE_PROFILER_LOCK";
    private static final String PYROSCOPE_UPLOAD_INTERVAL_CONFIG = "PYROSCOPE_UPLOAD_INTERVAL";
    private static final String PYROSCOPE_LOG_LEVEL_CONFIG = "PYROSCOPE_LOG_LEVEL";
    private static final String PYROSCOPE_SERVER_ADDRESS_CONFIG = "PYROSCOPE_SERVER_ADDRESS";
    private static final String PYROSCOPE_ADHOC_SERVER_ADDRESS_CONFIG = "PYROSCOPE_ADHOC_SERVER_ADDRESS";
    private static final String PYROSCOPE_AUTH_TOKEN_CONFIG = "PYROSCOPE_AUTH_TOKEN";
    private static final String PYROSCOPE_FORMAT_CONFIG = "PYROSCOPE_FORMAT";
    private static final String PYROSCOPE_PUSH_QUEUE_CAPACITY_CONFIG = "PYROSCOPE_PUSH_QUEUE_CAPACITY";
    private static final String PYROSCOPE_LABELS = "PYROSCOPE_LABELS";

    private static final String PYROSCOPE_INGEST_MAX_TRIES = "PYROSCOPE_INGEST_MAX_TRIES";
    private static final String PYROSCOPE_EXPORT_COMPRESSION_LEVEL_JFR = "PYROSCOPE_EXPORT_COMPRESSION_LEVEL_JFR";
    private static final String PYROSCOPE_EXPORT_COMPRESSION_LEVEL_LABELS = "PYROSCOPE_EXPORT_COMPRESSION_LEVEL_LABELS";
    private static final String PYROSCOPE_ALLOC_LIVE = "PYROSCOPE_ALLOC_LIVE";
    private static final String PYROSCOPE_GC_BEFORE_DUMP = "PYROSCOPE_GC_BEFORE_DUMP";
    private static final String PYROSCOPE_HTTP_HEADERS = "PYROSCOPE_HTTP_HEADERS";
    private static final String PYROSCOPE_SCOPE_ORGID = "PYROSCOPE_SCOPE_ORGID";

    /**
     * Experimental feature, may be removed in the future
     */
    private static final String PYROSCOPE_SAMPLING_RATE = "PYROSCOPE_SAMPLING_RATE";
    /**
     * Experimental feature, may be removed in the future
     */
    private static final String PYROSCOPE_SAMPLING_DURATION = "PYROSCOPE_SAMPLING_DURATION";

    public static final String DEFAULT_SPY_NAME = "javaspy";
    private static final Duration DEFAULT_PROFILING_INTERVAL = Duration.ofMillis(10);
    private static final EventType DEFAULT_PROFILER_EVENT = EventType.ITIMER;
    private static final String DEFAULT_PROFILER_ALLOC = "";
    private static final String DEFAULT_PROFILER_LOCK = "";
    private static final Duration DEFAULT_UPLOAD_INTERVAL = Duration.ofSeconds(10);
    private static final String DEFAULT_SERVER_ADDRESS = "http://localhost:4040";
    private static final Format DEFAULT_FORMAT = Format.COLLAPSED;
    // The number of snapshots simultaneously stored in memory is limited by this.
    // The number is fairly arbitrary. If an average snapshot is 5KB, it's about 160 KB.
    private static final int DEFAULT_PUSH_QUEUE_CAPACITY = 8;
    private static final int DEFAULT_INGEST_MAX_RETRIES = 8;
    private static final int DEFAULT_COMPRESSION_LEVEL = Deflater.BEST_SPEED;
    private static final String DEFAULT_LABELS = "";
    private static final boolean DEFAULT_ALLOC_LIVE = false;
    private static final boolean DEFAULT_GC_BEFORE_DUMP = false;
<<<<<<< HEAD
    private static final String DEFAULT_SCOPE_ORG_ID = "";
=======
    private static final Duration DEFAULT_SAMPLING_DURATION = null;
>>>>>>> 3fc20fa7

    public final String applicationName;
    public final Duration profilingInterval;
    public final EventType profilingEvent;
    public final String profilingAlloc;
    public final String profilingLock;
    public final Duration uploadInterval;
    public final Logger.Level logLevel;
    public final String serverAddress;
    public final String authToken;

    @Deprecated
    public final String timeseriesName;
    public final AppName timeseries;
    public final Format format;
    public final int pushQueueCapacity;
    public final Map<String, String> labels;
    public final int ingestMaxTries;
    public final int compressionLevelJFR;
    public final int compressionLevelLabels;

    public final boolean allocLive;
    public final boolean gcBeforeDump;

    public final Map<String, String> httpHeaders;
<<<<<<< HEAD
    public final String scopeOrgID;
=======
    public final Duration samplingDuration;
>>>>>>> 3fc20fa7

    Config(final String applicationName,
           final Duration profilingInterval,
           final EventType profilingEvent,
           final String profilingAlloc,
           final String profilingLock,
           final Duration uploadInterval,
           final Logger.Level logLevel,
           final String serverAddress,
           final String authToken,
           final Format format,
           final int pushQueueCapacity,
           final Map<String, String> labels,
           int ingestMaxRetries,
           int compressionLevelJFR,
           int compressionLevelLabels,
           boolean allocLive,
           boolean gcBeforeDump,
           Map<String, String> httpHeaders,
<<<<<<< HEAD
           String scopeOrgID) {
=======
           Duration samplingDuration
    ) {
>>>>>>> 3fc20fa7
        this.applicationName = applicationName;
        this.profilingInterval = profilingInterval;
        this.profilingEvent = profilingEvent;
        this.profilingAlloc = profilingAlloc;
        this.profilingLock = profilingLock;
        this.uploadInterval = uploadInterval;
        this.logLevel = logLevel;
        this.serverAddress = serverAddress;
        this.authToken = authToken;
        this.ingestMaxTries = ingestMaxRetries;
        this.compressionLevelJFR = validateCompressionLevel(compressionLevelJFR);
        this.compressionLevelLabels = validateCompressionLevel(compressionLevelLabels);
        this.allocLive = allocLive;
        this.gcBeforeDump = gcBeforeDump;
        this.httpHeaders = httpHeaders;
<<<<<<< HEAD
        this.scopeOrgID = scopeOrgID;
=======
        this.samplingDuration = samplingDuration;
>>>>>>> 3fc20fa7
        this.timeseries = timeseriesName(AppName.parse(applicationName), profilingEvent, format);
        this.timeseriesName = timeseries.toString();
        this.format = format;
        this.pushQueueCapacity = pushQueueCapacity;
        this.labels = Collections.unmodifiableMap(labels);
    }

    public long profilingIntervalInHertz() {
        return durationToHertz(this.profilingInterval);
    }

    @Override
    public String toString() {
        return "Config{" +
            "applicationName='" + applicationName + '\'' +
            ", profilingInterval=" + profilingInterval +
            ", profilingEvent=" + profilingEvent +
            ", profilingAlloc='" + profilingAlloc + '\'' +
            ", profilingLock='" + profilingLock + '\'' +
            ", uploadInterval=" + uploadInterval +
            ", logLevel=" + logLevel +
            ", serverAddress='" + serverAddress + '\'' +
            ", authToken='" + authToken + '\'' +
            ", timeseriesName='" + timeseriesName + '\'' +
            ", timeseries=" + timeseries +
            ", format=" + format +
            ", pushQueueCapacity=" + pushQueueCapacity +
            ", labels=" + labels +
            ", ingestMaxTries=" + ingestMaxTries +
            ", compressionLevelJFR=" + compressionLevelJFR +
            ", compressionLevelLabels=" + compressionLevelLabels +
            ", allocLive=" + allocLive +
            ", httpHeaders=" + httpHeaders +
            ", samplingDuration=" + samplingDuration +
            '}';
    }

    public Builder newBuilder() {
        return new Builder(this);
    }

    private static long durationToHertz(Duration duration) {
        Duration oneSecond = Duration.ofSeconds(1);
        return oneSecond.toNanos() / duration.toNanos();
    }

    public static Config build() {
        return build(DefaultConfigurationProvider.INSTANCE);
    }

    public static Config build(ConfigurationProvider configurationProvider) {
        String alloc = profilingAlloc(configurationProvider);
        boolean allocLive = bool(configurationProvider, PYROSCOPE_ALLOC_LIVE, DEFAULT_ALLOC_LIVE);
        if (DEFAULT_PROFILER_ALLOC.equals(alloc) && allocLive) {
            DefaultLogger.PRECONFIG_LOGGER.log(Logger.Level.WARN, "%s is ignored because %s is not configured",
                PYROSCOPE_ALLOC_LIVE, PYROSCOPE_PROFILER_ALLOC_CONFIG);
            allocLive = false;
        }
        return new Config(
            applicationName(configurationProvider),
            profilingInterval(configurationProvider),
            profilingEvent(configurationProvider),
            alloc,
            profilingLock(configurationProvider),
            uploadInterval(configurationProvider),
            logLevel(configurationProvider),
            serverAddress(configurationProvider),
            authToken(configurationProvider),
            format(configurationProvider),
            pushQueueCapacity(configurationProvider),
            labels(configurationProvider),
            ingestMaxRetries(configurationProvider),
            compressionLevel(configurationProvider, PYROSCOPE_EXPORT_COMPRESSION_LEVEL_JFR),
            compressionLevel(configurationProvider, PYROSCOPE_EXPORT_COMPRESSION_LEVEL_LABELS),
            allocLive,
            bool(configurationProvider, PYROSCOPE_GC_BEFORE_DUMP, DEFAULT_GC_BEFORE_DUMP),
            httpHeaders(configurationProvider),
<<<<<<< HEAD
            scopeOrgID(configurationProvider));
=======
            samplingDuration(configurationProvider)
        );
>>>>>>> 3fc20fa7
    }

    private static String applicationName(ConfigurationProvider configurationProvider) {
        String applicationName = configurationProvider.get(PYROSCOPE_APPLICATION_NAME_CONFIG);
        if (applicationName == null || applicationName.isEmpty()) {
            applicationName = generateApplicationName();
        }
        return applicationName;
    }

    @NotNull
    private static String generateApplicationName() {
        String applicationName;
        DefaultLogger.PRECONFIG_LOGGER.log(Logger.Level.INFO, "We recommend specifying application name via env variable %s",
            PYROSCOPE_APPLICATION_NAME_CONFIG);
        // TODO transfer name generation algorithm from the Go implementation.

        final UUID uuid = UUID.randomUUID();
        final ByteBuffer byteBuffer = ByteBuffer.wrap(new byte[16]);
        byteBuffer.putLong(uuid.getMostSignificantBits());
        byteBuffer.putLong(uuid.getLeastSignificantBits());
        final String random = Base64.getUrlEncoder().withoutPadding().encodeToString(byteBuffer.array());
        applicationName = DEFAULT_SPY_NAME + "." + random;

        DefaultLogger.PRECONFIG_LOGGER.log(Logger.Level.INFO, "For now we chose the name for you and it's %s", applicationName);
        return applicationName;
    }

    private static Duration profilingInterval(ConfigurationProvider configurationProvider) {
        final String profilingIntervalStr = configurationProvider.get(PYROSCOPE_PROFILING_INTERVAL_CONFIG);
        if (profilingIntervalStr == null || profilingIntervalStr.isEmpty()) {
            return DEFAULT_PROFILING_INTERVAL;
        }
        try {
            return IntervalParser.parse(profilingIntervalStr);
        } catch (final NumberFormatException e) {
            DefaultLogger.PRECONFIG_LOGGER.log(Logger.Level.WARN, "Invalid %s value %s, using %sms",
                PYROSCOPE_PROFILING_INTERVAL_CONFIG, profilingIntervalStr, DEFAULT_PROFILING_INTERVAL.toMillis());
            return DEFAULT_PROFILING_INTERVAL;
        }
    }

    private AppName timeseriesName(AppName app, EventType eventType, Format format) {
        if (format == Format.JFR)
            return app;
        return app.newBuilder()
            .setName(app.name + "." + eventType.id)
            .build();
    }

    private static EventType profilingEvent(ConfigurationProvider configurationProvider) {
        final String profilingEventStr =
            configurationProvider.get(PYROSCOPE_PROFILER_EVENT_CONFIG);
        if (profilingEventStr == null || profilingEventStr.isEmpty()) {
            return DEFAULT_PROFILER_EVENT;
        }

        final String lowerCaseTrimmed = profilingEventStr.trim().toLowerCase();

        try {
            return EventType.fromId(lowerCaseTrimmed);
        } catch (IllegalArgumentException e) {
            DefaultLogger.PRECONFIG_LOGGER.log(Logger.Level.WARN, "Invalid %s value %s, using %s",
                PYROSCOPE_PROFILER_EVENT_CONFIG, profilingEventStr, DEFAULT_PROFILER_EVENT.id);
            return DEFAULT_PROFILER_EVENT;
        }
    }

    private static String profilingAlloc(ConfigurationProvider configurationProvider) {
        final String profilingAlloc = configurationProvider.get(PYROSCOPE_PROFILER_ALLOC_CONFIG);
        if (profilingAlloc == null || profilingAlloc.isEmpty()) {
            return DEFAULT_PROFILER_ALLOC;
        }
        return profilingAlloc.trim().toLowerCase();
    }

    private static String profilingLock(ConfigurationProvider configurationProvider) {
        final String profilingLock = configurationProvider.get(PYROSCOPE_PROFILER_LOCK_CONFIG);
        if (profilingLock == null || profilingLock.isEmpty()) {
            return DEFAULT_PROFILER_LOCK;
        }
        return profilingLock.trim().toLowerCase();
    }

    private static Duration uploadInterval(ConfigurationProvider configurationProvider) {
        final String uploadIntervalStr = configurationProvider.get(PYROSCOPE_UPLOAD_INTERVAL_CONFIG);
        if (uploadIntervalStr == null || uploadIntervalStr.isEmpty()) {
            return DEFAULT_UPLOAD_INTERVAL;
        }
        try {
            return IntervalParser.parse(uploadIntervalStr);
        } catch (final NumberFormatException e) {
            DefaultLogger.PRECONFIG_LOGGER.log(Logger.Level.WARN, "Invalid %s value %s, using %s",
                PYROSCOPE_UPLOAD_INTERVAL_CONFIG, uploadIntervalStr, DEFAULT_UPLOAD_INTERVAL);
            return DEFAULT_UPLOAD_INTERVAL;
        }
    }

    private static Logger.Level logLevel(ConfigurationProvider configurationProvider) {
        final String logLevel = configurationProvider.get(PYROSCOPE_LOG_LEVEL_CONFIG);
        if (logLevel == null || logLevel.isEmpty()) {
            return Logger.Level.INFO;
        }
        switch (logLevel.toLowerCase(Locale.ROOT)) {
            case "debug":
                return Logger.Level.DEBUG;
            case "info":
                return Logger.Level.INFO;
            case "warn":
                return Logger.Level.WARN;
            case "error":
                return Logger.Level.ERROR;
            default:
                DefaultLogger.PRECONFIG_LOGGER.log(Logger.Level.WARN, "Unknown log level %s, using INFO", logLevel);
                return Logger.Level.INFO;
        }
    }

    private static String serverAddress(ConfigurationProvider configurationProvider) {
        String serverAddress = configurationProvider.get(PYROSCOPE_ADHOC_SERVER_ADDRESS_CONFIG);
        if (serverAddress == null || serverAddress.isEmpty()) {
            serverAddress = configurationProvider.get(PYROSCOPE_SERVER_ADDRESS_CONFIG);
        }
        if (serverAddress == null || serverAddress.isEmpty()) {
            DefaultLogger.PRECONFIG_LOGGER.log(Logger.Level.WARN, "%s is not defined, using %s",
                PYROSCOPE_SERVER_ADDRESS_CONFIG, DEFAULT_SERVER_ADDRESS);
            serverAddress = DEFAULT_SERVER_ADDRESS;

        }
        return serverAddress;
    }

    private static String authToken(ConfigurationProvider configurationProvider) {
        return configurationProvider.get(PYROSCOPE_AUTH_TOKEN_CONFIG);
    }

    private static Format format(ConfigurationProvider configurationProvider) {
        final String format = configurationProvider.get(PYROSCOPE_FORMAT_CONFIG);
        if (format == null || format.isEmpty())
            return DEFAULT_FORMAT;
        switch (format.trim().toLowerCase()) {
            case "collapsed":
                return Format.COLLAPSED;
            case "jfr":
                return Format.JFR;
            default:
                DefaultLogger.PRECONFIG_LOGGER.log(Logger.Level.WARN, "Unknown format %s, using %s", format, DEFAULT_FORMAT);
                return DEFAULT_FORMAT;
        }
    }

    private static int pushQueueCapacity(ConfigurationProvider configurationProvider) {
        final String strPushQueueCapacity = configurationProvider.get(PYROSCOPE_PUSH_QUEUE_CAPACITY_CONFIG);
        if (strPushQueueCapacity == null || strPushQueueCapacity.isEmpty()) {
            return DEFAULT_PUSH_QUEUE_CAPACITY;
        }
        try {
            int pushQueueCapacity = Integer.parseInt(strPushQueueCapacity);
            if (pushQueueCapacity <= 0) {
                return DEFAULT_PUSH_QUEUE_CAPACITY;
            } else {
                return pushQueueCapacity;
            }
        } catch (NumberFormatException e) {
            return DEFAULT_PUSH_QUEUE_CAPACITY;
        }
    }

    public static Map<String, String> labels(ConfigurationProvider configurationProvider) {
        String strLabels = configurationProvider.get(PYROSCOPE_LABELS);
        if (strLabels == null) {
            strLabels = DEFAULT_LABELS;
        }
        return AppName.parseLabels(strLabels);
    }

    private static int ingestMaxRetries(ConfigurationProvider configurationProvider) {
        final String strIngestMaxRetries = configurationProvider.get(PYROSCOPE_INGEST_MAX_TRIES);
        if (strIngestMaxRetries == null || strIngestMaxRetries.isEmpty()) {
            return DEFAULT_INGEST_MAX_RETRIES;
        }
        try {
            return Integer.parseInt(strIngestMaxRetries);
        } catch (NumberFormatException e) {
            return DEFAULT_INGEST_MAX_RETRIES;
        }
    }

    public static boolean bool(ConfigurationProvider cp, String key, boolean defaultValue) {
        final String v = cp.get(key);
        if (v == null || v.isEmpty()) {
            return defaultValue;
        }
        return Boolean.parseBoolean(v);
    }

    public static int compressionLevel(ConfigurationProvider cp, String key) {
        final String sLevel = cp.get(key);
        if (sLevel == null || sLevel.isEmpty()) {
            return DEFAULT_COMPRESSION_LEVEL;
        }
        if ("NO_COMPRESSION".equalsIgnoreCase(sLevel)) {
            return Deflater.NO_COMPRESSION;
        }
        if ("BEST_SPEED".equalsIgnoreCase(sLevel)) {
            return Deflater.BEST_SPEED;
        }
        if ("BEST_COMPRESSION".equalsIgnoreCase(sLevel)) {
            return Deflater.BEST_COMPRESSION;
        }
        if ("DEFAULT_COMPRESSION".equalsIgnoreCase(sLevel)) {
            return Deflater.DEFAULT_COMPRESSION;
        }
        int level;
        try {
            level = Integer.parseInt(sLevel);
        } catch (NumberFormatException e) {
            return DEFAULT_COMPRESSION_LEVEL;
        }
        if (level >= 0 && level <= 9 || level == -1) {
            return level;
        }
        return DEFAULT_COMPRESSION_LEVEL;
    }

    private static int validateCompressionLevel(int level) {
        if (level >= -1 && level <= 9) {
            return level;
        }
        throw new IllegalArgumentException(String.format("wrong deflate compression level %d", level));
    }

    public static Map<String, String> httpHeaders(ConfigurationProvider cp) {
        final String sHttpHeaders = cp.get(PYROSCOPE_HTTP_HEADERS);
        if (sHttpHeaders == null || sHttpHeaders.isEmpty()) {
            return Collections.emptyMap();
        }
        Moshi moshi = new Moshi.Builder().build();

        Type headersType = Types.newParameterizedType(Map.class, String.class, String.class);
        JsonAdapter<Map<String, String>> adapter = moshi.adapter(headersType);

        try {
            Map<String, String> httpHeaders = adapter.fromJson(sHttpHeaders);
            if (httpHeaders == null) {
                return Collections.emptyMap();
            }
            return httpHeaders;
        } catch (Exception e) {
            DefaultLogger.PRECONFIG_LOGGER.log(Logger.Level.ERROR, "Failed to parse %s = %s configuration. " +
                "Falling back to no extra http headers. %s: ", PYROSCOPE_HTTP_HEADERS, sHttpHeaders, e.getMessage());
            return Collections.emptyMap();
        }
    }

<<<<<<< HEAD
    private static String scopeOrgID(ConfigurationProvider cp) {
        return cp.get(PYROSCOPE_SCOPE_ORGID);
    }

=======
    private static Duration samplingDuration(ConfigurationProvider configurationProvider) {
        Duration uploadInterval = uploadInterval(configurationProvider);

        final String samplingDurationStr = configurationProvider.get(PYROSCOPE_SAMPLING_DURATION);
        if (samplingDurationStr != null && !samplingDurationStr.isEmpty()) {
            try {
                Duration samplingDuration = IntervalParser.parse(samplingDurationStr);
                if (samplingDuration.compareTo(uploadInterval) > 0) {
                    DefaultLogger.PRECONFIG_LOGGER.log(Logger.Level.WARN, "Invalid %s value %s, ignore it",
                        PYROSCOPE_SAMPLING_DURATION, samplingDurationStr);
                } else {
                    return samplingDuration;
                }
            } catch (final NumberFormatException e) {
                DefaultLogger.PRECONFIG_LOGGER.log(Logger.Level.WARN, "Invalid %s value %s, ignore it",
                    PYROSCOPE_SAMPLING_DURATION, samplingDurationStr);
            }
            return DEFAULT_SAMPLING_DURATION;
        }

        final String samplingRateStr = configurationProvider.get(PYROSCOPE_SAMPLING_RATE);
        if (samplingRateStr == null || samplingRateStr.isEmpty()) {
            return DEFAULT_SAMPLING_DURATION;
        }
        try {
            double samplingRate = Double.parseDouble(samplingRateStr);
            if (samplingRate <= 0.0 || samplingRate >= 1.0) {
                return DEFAULT_SAMPLING_DURATION;
            }
            long uploadIntervalMillis = uploadInterval.toMillis();
            long samplingDurationMillis = Math.min(uploadIntervalMillis, Math.round(uploadIntervalMillis * samplingRate));
            return Duration.ofMillis(samplingDurationMillis);
        } catch (final NumberFormatException e) {
            DefaultLogger.PRECONFIG_LOGGER.log(Logger.Level.WARN, "Invalid %s value %s, ignore it",
                PYROSCOPE_SAMPLING_RATE, samplingRateStr);
            return DEFAULT_SAMPLING_DURATION;
        }
    }
>>>>>>> 3fc20fa7

    public static class Builder {

        public String applicationName = null;
        public Duration profilingInterval = DEFAULT_PROFILING_INTERVAL;
        public EventType profilingEvent = DEFAULT_PROFILER_EVENT;
        public String profilingAlloc = "";
        public String profilingLock = "";
        public Duration uploadInterval = DEFAULT_UPLOAD_INTERVAL;
        public Logger.Level logLevel = Logger.Level.INFO;
        public String serverAddress = DEFAULT_SERVER_ADDRESS;
        public String authToken = null;
        public Format format = DEFAULT_FORMAT;
        public int pushQueueCapacity = DEFAULT_PUSH_QUEUE_CAPACITY;
        public Map<String, String> labels = Collections.emptyMap();
        public int ingestMaxRetries = DEFAULT_INGEST_MAX_RETRIES;
        public int compressionLevelJFR = DEFAULT_COMPRESSION_LEVEL;
        public int compressionLevelLabels = DEFAULT_COMPRESSION_LEVEL;
        public boolean allocLive = DEFAULT_ALLOC_LIVE;
        public boolean gcBeforeDump = DEFAULT_GC_BEFORE_DUMP;
        public Map<String, String> httpHeaders = new HashMap<>();
<<<<<<< HEAD
        private String scopeOrgID = DEFAULT_SCOPE_ORG_ID;
=======
        public Duration samplingDuration = DEFAULT_SAMPLING_DURATION;
>>>>>>> 3fc20fa7

        public Builder() {
        }

        public Builder(Config buildUpon) {
            applicationName = buildUpon.applicationName;
            profilingInterval = buildUpon.profilingInterval;
            profilingEvent = buildUpon.profilingEvent;
            profilingAlloc = buildUpon.profilingAlloc;
            profilingLock = buildUpon.profilingLock;
            uploadInterval = buildUpon.uploadInterval;
            logLevel = buildUpon.logLevel;
            serverAddress = buildUpon.serverAddress;
            authToken = buildUpon.authToken;
            format = buildUpon.format;
            pushQueueCapacity = buildUpon.pushQueueCapacity;
            compressionLevelJFR = buildUpon.compressionLevelJFR;
            compressionLevelLabels = buildUpon.compressionLevelLabels;
            allocLive = buildUpon.allocLive;
            gcBeforeDump = buildUpon.gcBeforeDump;
            httpHeaders = new HashMap<>(buildUpon.httpHeaders);
<<<<<<< HEAD
            scopeOrgID = buildUpon.scopeOrgID;
=======
            samplingDuration = buildUpon.samplingDuration;
>>>>>>> 3fc20fa7
        }

        public Builder setApplicationName(String applicationName) {
            this.applicationName = applicationName;
            return this;
        }

        public Builder setProfilingInterval(Duration profilingInterval) {
            this.profilingInterval = profilingInterval;
            return this;
        }

        public Builder setProfilingEvent(EventType profilingEvent) {
            this.profilingEvent = profilingEvent;
            return this;
        }

        public Builder setProfilingAlloc(String profilingAlloc) {
            this.profilingAlloc = profilingAlloc;
            return this;
        }

        public Builder setProfilingLock(String profilingLock) {
            this.profilingLock = profilingLock;
            return this;
        }

        public Builder setUploadInterval(Duration uploadInterval) {
            this.uploadInterval = uploadInterval;
            return this;
        }

        public Builder setLogLevel(Logger.Level logLevel) {
            this.logLevel = logLevel;
            return this;
        }

        public Builder setServerAddress(String serverAddress) {
            this.serverAddress = serverAddress;
            return this;
        }

        public Builder setAuthToken(String authToken) {
            this.authToken = authToken;
            return this;
        }

        public Builder setFormat(Format format) {
            this.format = format;
            return this;
        }

        public Builder setPushQueueCapacity(int pushQueueCapacity) {
            this.pushQueueCapacity = pushQueueCapacity;
            return this;
        }

        public Builder setLabels(Map<String, String> labels) {
            this.labels = labels;
            return this;
        }

        public Builder setIngestMaxRetries(int ingestMaxRetries) {
            this.ingestMaxRetries = ingestMaxRetries;
            return this;
        }

        public Builder setCompressionLevelJFR(int compressionLevelJFR) {
            this.compressionLevelJFR = validateCompressionLevel(compressionLevelJFR);
            return this;
        }

        public Builder setCompressionLevelLabels(int compressionLevelLabels) {
            this.compressionLevelLabels = validateCompressionLevel(compressionLevelLabels);
            return this;
        }

        public Builder setAllocLive(boolean allocLive) {
            this.allocLive = allocLive;
            return this;
        }

        public Builder setGcBeforeDump(boolean gcBeforeDump) {
            this.gcBeforeDump = gcBeforeDump;
            return this;
        }

        public Builder setHTTPHeaders(Map<String, String> httpHeaders) {
            this.httpHeaders = new HashMap<>(httpHeaders);
            return this;
        }

        public Builder addHTTPHeader(String k, String v) {
            this.httpHeaders.put(k, v);
            return this;
        }

<<<<<<< HEAD
        public Builder setScopeOrgID(String scopeOrgID) {
            this.scopeOrgID = scopeOrgID;
=======
        public Builder setSamplingDuration(Duration samplingDuration) {
            this.samplingDuration = samplingDuration;
>>>>>>> 3fc20fa7
            return this;
        }

        public Config build() {
            if (applicationName == null || applicationName.isEmpty()) {
                applicationName = generateApplicationName();
            }
            return new Config(applicationName,
                profilingInterval,
                profilingEvent,
                profilingAlloc,
                profilingLock,
                uploadInterval,
                logLevel,
                serverAddress,
                authToken,
                format,
                pushQueueCapacity,
                labels,
                ingestMaxRetries,
                compressionLevelJFR,
                compressionLevelLabels,
                allocLive,
                gcBeforeDump,
                httpHeaders,
<<<<<<< HEAD
                scopeOrgID);
=======
                samplingDuration
            );
>>>>>>> 3fc20fa7
        }
    }
}<|MERGE_RESOLUTION|>--- conflicted
+++ resolved
@@ -69,11 +69,8 @@
     private static final String DEFAULT_LABELS = "";
     private static final boolean DEFAULT_ALLOC_LIVE = false;
     private static final boolean DEFAULT_GC_BEFORE_DUMP = false;
-<<<<<<< HEAD
+    private static final Duration DEFAULT_SAMPLING_DURATION = null;
     private static final String DEFAULT_SCOPE_ORG_ID = "";
-=======
-    private static final Duration DEFAULT_SAMPLING_DURATION = null;
->>>>>>> 3fc20fa7
 
     public final String applicationName;
     public final Duration profilingInterval;
@@ -99,11 +96,8 @@
     public final boolean gcBeforeDump;
 
     public final Map<String, String> httpHeaders;
-<<<<<<< HEAD
+    public final Duration samplingDuration;
     public final String scopeOrgID;
-=======
-    public final Duration samplingDuration;
->>>>>>> 3fc20fa7
 
     Config(final String applicationName,
            final Duration profilingInterval,
@@ -123,12 +117,8 @@
            boolean allocLive,
            boolean gcBeforeDump,
            Map<String, String> httpHeaders,
-<<<<<<< HEAD
+           Duration samplingDuration,
            String scopeOrgID) {
-=======
-           Duration samplingDuration
-    ) {
->>>>>>> 3fc20fa7
         this.applicationName = applicationName;
         this.profilingInterval = profilingInterval;
         this.profilingEvent = profilingEvent;
@@ -144,11 +134,8 @@
         this.allocLive = allocLive;
         this.gcBeforeDump = gcBeforeDump;
         this.httpHeaders = httpHeaders;
-<<<<<<< HEAD
+        this.samplingDuration = samplingDuration;
         this.scopeOrgID = scopeOrgID;
-=======
-        this.samplingDuration = samplingDuration;
->>>>>>> 3fc20fa7
         this.timeseries = timeseriesName(AppName.parse(applicationName), profilingEvent, format);
         this.timeseriesName = timeseries.toString();
         this.format = format;
@@ -183,6 +170,7 @@
             ", allocLive=" + allocLive +
             ", httpHeaders=" + httpHeaders +
             ", samplingDuration=" + samplingDuration +
+            ", scopeOrgId=" + scopeOrgID +
             '}';
     }
 
@@ -226,12 +214,8 @@
             allocLive,
             bool(configurationProvider, PYROSCOPE_GC_BEFORE_DUMP, DEFAULT_GC_BEFORE_DUMP),
             httpHeaders(configurationProvider),
-<<<<<<< HEAD
+            samplingDuration(configurationProvider),
             scopeOrgID(configurationProvider));
-=======
-            samplingDuration(configurationProvider)
-        );
->>>>>>> 3fc20fa7
     }
 
     private static String applicationName(ConfigurationProvider configurationProvider) {
@@ -487,12 +471,10 @@
         }
     }
 
-<<<<<<< HEAD
     private static String scopeOrgID(ConfigurationProvider cp) {
         return cp.get(PYROSCOPE_SCOPE_ORGID);
     }
 
-=======
     private static Duration samplingDuration(ConfigurationProvider configurationProvider) {
         Duration uploadInterval = uploadInterval(configurationProvider);
 
@@ -531,10 +513,8 @@
             return DEFAULT_SAMPLING_DURATION;
         }
     }
->>>>>>> 3fc20fa7
 
     public static class Builder {
-
         public String applicationName = null;
         public Duration profilingInterval = DEFAULT_PROFILING_INTERVAL;
         public EventType profilingEvent = DEFAULT_PROFILER_EVENT;
@@ -553,11 +533,9 @@
         public boolean allocLive = DEFAULT_ALLOC_LIVE;
         public boolean gcBeforeDump = DEFAULT_GC_BEFORE_DUMP;
         public Map<String, String> httpHeaders = new HashMap<>();
-<<<<<<< HEAD
+        public Duration samplingDuration = DEFAULT_SAMPLING_DURATION;
+
         private String scopeOrgID = DEFAULT_SCOPE_ORG_ID;
-=======
-        public Duration samplingDuration = DEFAULT_SAMPLING_DURATION;
->>>>>>> 3fc20fa7
 
         public Builder() {
         }
@@ -579,11 +557,8 @@
             allocLive = buildUpon.allocLive;
             gcBeforeDump = buildUpon.gcBeforeDump;
             httpHeaders = new HashMap<>(buildUpon.httpHeaders);
-<<<<<<< HEAD
+            samplingDuration = buildUpon.samplingDuration;
             scopeOrgID = buildUpon.scopeOrgID;
-=======
-            samplingDuration = buildUpon.samplingDuration;
->>>>>>> 3fc20fa7
         }
 
         public Builder setApplicationName(String applicationName) {
@@ -681,13 +656,13 @@
             return this;
         }
 
-<<<<<<< HEAD
+        public Builder setSamplingDuration(Duration samplingDuration) {
+            this.samplingDuration = samplingDuration;
+            return this;
+        }
+
         public Builder setScopeOrgID(String scopeOrgID) {
             this.scopeOrgID = scopeOrgID;
-=======
-        public Builder setSamplingDuration(Duration samplingDuration) {
-            this.samplingDuration = samplingDuration;
->>>>>>> 3fc20fa7
             return this;
         }
 
@@ -713,12 +688,9 @@
                 allocLive,
                 gcBeforeDump,
                 httpHeaders,
-<<<<<<< HEAD
-                scopeOrgID);
-=======
-                samplingDuration
+                samplingDuration,
+                scopeOrgID
             );
->>>>>>> 3fc20fa7
         }
     }
 }